require "spec_helper"

if defined? CanCan::ModelAdapters::ActiveRecordAdapter

  describe CanCan::ModelAdapters::ActiveRecordAdapter do

    before :each do
      ActiveRecord::Base.establish_connection(:adapter => "sqlite3", :database => ":memory:")
      ActiveRecord::Migration.verbose = false
      ActiveRecord::Schema.define do
        create_table(:categories) do |t|
          t.string :name
          t.boolean :visible
          t.timestamps
        end

        create_table(:projects) do |t|
          t.string :name
          t.timestamps
        end

        create_table(:articles) do |t|
          t.string :name
          t.timestamps
          t.boolean :published
          t.boolean :secret
          t.integer :priority
          t.integer :category_id
          t.integer :user_id
        end

        create_table(:comments) do |t|
          t.boolean :spam
          t.integer :article_id
          t.timestamps
        end

        create_table(:users) do |t|
          t.timestamps
        end
      end

      class Project < ActiveRecord::Base
      end

      class Category < ActiveRecord::Base
        has_many :articles
      end

      class Article < ActiveRecord::Base
        belongs_to :category
        has_many :comments
        belongs_to :user
      end

      class Comment < ActiveRecord::Base
        belongs_to :article
      end

      class User < ActiveRecord::Base
        has_many :articles
      end

      (@ability = double).extend(CanCan::Ability)
      @article_table = Article.table_name
      @comment_table = Comment.table_name
    end

    it "is for only active record classes" do
      expect(CanCan::ModelAdapters::ActiveRecordAdapter).to_not be_for_class(Object)
      expect(CanCan::ModelAdapters::ActiveRecordAdapter).to be_for_class(Article)
      expect(CanCan::ModelAdapters::AbstractAdapter.adapter_class(Article)).to eq(CanCan::ModelAdapters::ActiveRecordAdapter)
    end

    it "finds record" do
      article = Article.create!
      expect(CanCan::ModelAdapters::ActiveRecordAdapter.find(Article, article.id)).to eq(article)
    end

    it "does not fetch any records when no abilities are defined" do
      Article.create!
      expect(Article.accessible_by(@ability)).to be_empty
    end

    it "fetches all articles when one can read all" do
      @ability.can :read, Article
      article = Article.create!
      expect(Article.accessible_by(@ability)).to eq([article])
    end

    it "fetches only the articles that are published" do
      @ability.can :read, Article, :published => true
      article1 = Article.create!(:published => true)
      article2 = Article.create!(:published => false)
      expect(Article.accessible_by(@ability)).to eq([article1])
    end

    it "fetches any articles which are published or secret" do
      @ability.can :read, Article, :published => true
      @ability.can :read, Article, :secret => true
      article1 = Article.create!(:published => true, :secret => false)
      article2 = Article.create!(:published => true, :secret => true)
      article3 = Article.create!(:published => false, :secret => true)
      article4 = Article.create!(:published => false, :secret => false)
      expect(Article.accessible_by(@ability)).to eq([article1, article2, article3])
    end

    it "fetches only the articles that are published and not secret" do
      @ability.can :read, Article, :published => true
      @ability.cannot :read, Article, :secret => true
      article1 = Article.create!(:published => true, :secret => false)
      article2 = Article.create!(:published => true, :secret => true)
      article3 = Article.create!(:published => false, :secret => true)
      article4 = Article.create!(:published => false, :secret => false)
      expect(Article.accessible_by(@ability)).to eq([article1])
    end

    it "only reads comments for articles which are published" do
      @ability.can :read, Comment, :article => { :published => true }
      comment1 = Comment.create!(:article => Article.create!(:published => true))
      comment2 = Comment.create!(:article => Article.create!(:published => false))
      expect(Comment.accessible_by(@ability)).to eq([comment1])
    end

    it "should only read articles which are published or in visible categories" do
      @ability.can :read, Article, :category => { :visible => true }
      @ability.can :read, Article, :published => true
      article1 = Article.create!(:published => true)
      article2 = Article.create!(:published => false)
      article3 = Article.create!(:published => false, :category => Category.create!(:visible => true))
      expect(Article.accessible_by(@ability)).to eq([article1, article3])
    end

    it "should only read categories once even if they have multiple articles" do
      @ability.can :read, Category, :articles => { :published => true }
      @ability.can :read, Article, :published => true
      category = Category.create!
      Article.create!(:published => true, :category => category)
      Article.create!(:published => true, :category => category)
      expect(Category.accessible_by(@ability)).to eq([category])
    end

    it "only reads comments for visible categories through articles" do
      @ability.can :read, Comment, :article => { :category => { :visible => true } }
      comment1 = Comment.create!(:article => Article.create!(:category => Category.create!(:visible => true)))
      comment2 = Comment.create!(:article => Article.create!(:category => Category.create!(:visible => false)))
      expect(Comment.accessible_by(@ability)).to eq([comment1])
    end

    it "allows conditions in SQL and merge with hash conditions" do
      @ability.can :read, Article, :published => true
      @ability.can :read, Article, ["secret=?", true]
      article1 = Article.create!(:published => true, :secret => false)
      article2 = Article.create!(:published => true, :secret => true)
      article3 = Article.create!(:published => false, :secret => true)
      article4 = Article.create!(:published => false, :secret => false)
      expect(Article.accessible_by(@ability)).to eq([article1, article2, article3])
    end

    it "allows a scope for conditions" do
      @ability.can :read, Article, Article.where(:secret => true)
      article1 = Article.create!(:secret => true)
      article2 = Article.create!(:secret => false)
      expect(Article.accessible_by(@ability)).to eq([article1])
    end

    it "fetches only associated records when using with a scope for conditions" do
      @ability.can :read, Article, Article.where(:secret => true)
      category1 = Category.create!(:visible => false)
      category2 = Category.create!(:visible => true)
      article1 = Article.create!(:secret => true, :category => category1)
      article2 = Article.create!(:secret => true, :category => category2)
      expect(category1.articles.accessible_by(@ability)).to eq([article1])
    end

    it "raises an exception when trying to merge scope with other conditions" do
      @ability.can :read, Article, :published => true
      @ability.can :read, Article, Article.where(:secret => true)
      expect(lambda { Article.accessible_by(@ability) }).to raise_error(CanCan::Error, "Unable to merge an Active Record scope with other conditions. Instead use a hash or SQL for read Article ability.")
    end

    it "does not allow to fetch records when ability with just block present" do
      @ability.can :read, Article do
        false
      end
      expect(lambda { Article.accessible_by(@ability) }).to raise_error(CanCan::Error)
    end

    it "should support more than one deeply nested conditions" do
      @ability.can :read, Comment, :article => {
        :category => {
          :name => 'foo', :visible => true
        }
      }
      expect { Comment.accessible_by(@ability) }.to_not raise_error
    end

    it "does not allow to check ability on object against SQL conditions without block" do
      @ability.can :read, Article, ["secret=?", true]
      expect(lambda { @ability.can? :read, Article.new }).to raise_error(CanCan::Error)
    end

    it "has false conditions if no abilities match" do
      expect(@ability.model_adapter(Article, :read).conditions).to eq("'t'='f'")
    end

    it "returns false conditions for cannot clause" do
      @ability.cannot :read, Article
      expect(@ability.model_adapter(Article, :read).conditions).to eq("'t'='f'")
    end

    it "returns SQL for single `can` definition in front of default `cannot` condition" do
      @ability.cannot :read, Article
      @ability.can :read, Article, :published => false, :secret => true
      expect(@ability.model_adapter(Article, :read).conditions).to orderlessly_match(%Q["#{@article_table}"."published" = 'f' AND "#{@article_table}"."secret" = 't'])
    end

    it "returns true condition for single `can` definition in front of default `can` condition" do
      @ability.can :read, Article
      @ability.can :read, Article, :published => false, :secret => true
      expect(@ability.model_adapter(Article, :read).conditions).to eq("'t'='t'")
    end

    it "returns `false condition` for single `cannot` definition in front of default `cannot` condition" do
      @ability.cannot :read, Article
      @ability.cannot :read, Article, :published => false, :secret => true
      expect(@ability.model_adapter(Article, :read).conditions).to eq("'t'='f'")
    end

    it "returns `not (sql)` for single `cannot` definition in front of default `can` condition" do
      @ability.can :read, Article
      @ability.cannot :read, Article, :published => false, :secret => true
      expect(@ability.model_adapter(Article, :read).conditions).to orderlessly_match(%Q["not (#{@article_table}"."published" = 'f' AND "#{@article_table}"."secret" = 't')])
    end

    it "returns appropriate sql conditions in complex case" do
      @ability.can :read, Article
      @ability.can :manage, Article, :id => 1
      @ability.can :update, Article, :published => true
      @ability.cannot :update, Article, :secret => true
      expect(@ability.model_adapter(Article, :update).conditions).to eq(%Q[not ("#{@article_table}"."secret" = 't') AND (("#{@article_table}"."published" = 't') OR ("#{@article_table}"."id" = 1))])
      expect(@ability.model_adapter(Article, :manage).conditions).to eq({:id => 1})
      expect(@ability.model_adapter(Article, :read).conditions).to eq("'t'='t'")
    end

    it "returns appropriate sql conditions in complex case with nested joins" do
      @ability.can :read, Comment, :article => { :category => { :visible => true } }
      expect(@ability.model_adapter(Comment, :read).conditions).to eq({ Category.table_name.to_sym => { :visible => true } })
    end

    it "returns appropriate sql conditions in complex case with nested joins of different depth" do
      @ability.can :read, Comment, :article => { :published => true, :category => { :visible => true } }
      expect(@ability.model_adapter(Comment, :read).conditions).to eq({ Article.table_name.to_sym => { :published => true }, Category.table_name.to_sym => { :visible => true } })
    end

    it "does not forget conditions when calling with SQL string" do
      @ability.can :read, Article, :published => true
      @ability.can :read, Article, ['secret=?', false]
      adapter = @ability.model_adapter(Article, :read)
      2.times do
        expect(adapter.conditions).to eq(%Q[(secret='f') OR ("#{@article_table}"."published" = 't')])
      end
    end

    it "has nil joins if no rules" do
      expect(@ability.model_adapter(Article, :read).joins).to be_nil
    end

    it "has nil joins if no nested hashes specified in conditions" do
      @ability.can :read, Article, :published => false
      @ability.can :read, Article, :secret => true
      expect(@ability.model_adapter(Article, :read).joins).to be_nil
    end

    it "merges separate joins into a single array" do
      @ability.can :read, Article, :project => { :blocked => false }
      @ability.can :read, Article, :company => { :admin => true }
      expect(@ability.model_adapter(Article, :read).joins.inspect).to orderlessly_match([:company, :project].inspect)
    end

    it "merges same joins into a single array" do
      @ability.can :read, Article, :project => { :blocked => false }
      @ability.can :read, Article, :project => { :admin => true }
      expect(@ability.model_adapter(Article, :read).joins).to eq([:project])
    end

    it "merges nested and non-nested joins" do
      @ability.can :read, Article, :project => { :blocked => false }
      @ability.can :read, Article, :project => { :comments => { :spam => true } }
      expect(@ability.model_adapter(Article, :read).joins).to eq([{:project=>[:comments]}])
    end

    it "merges :all conditions with other conditions" do
      user = User.create!
      article = Article.create!(:user => user)
      ability = Ability.new(user)
      ability.can :manage, :all
      ability.can :manage, Article, :user_id => user.id
      expect(Article.accessible_by(ability)).to eq([article])
    end

<<<<<<< HEAD
    it "restricts articles given a MetaWhere condition" do
      @ability.can :read, Article, :priority.lt => 2
      article1 = Article.create!(:priority => 1)
      article2 = Article.create!(:priority => 3)
      expect(Article.accessible_by(@ability)).to eq([article1])
      expect(@ability).to be_able_to(:read, article1)
      expect(@ability).to_not be_able_to(:read, article2)
    end

    it "merges MetaWhere and non-MetaWhere conditions" do
      @ability.can :read, Article, :priority.lt => 2
      @ability.can :read, Article, :priority => 1
      article1 = Article.create!(:priority => 1)
      article2 = Article.create!(:priority => 3)
      expect(Article.accessible_by(@ability)).to eq([article1])
      expect(@ability).to be_able_to(:read, article1)
      expect(@ability).to_not be_able_to(:read, article2)
    end

    it "matches any MetaWhere condition" do
      adapter = CanCan::ModelAdapters::ActiveRecordAdapter
      article1 = Article.new(:priority => 1, :name => "Hello World")
      expect(adapter.matches_condition?(article1, :priority.eq, 1)).to be(true)
      expect(adapter.matches_condition?(article1, :priority.eq, 2)).to be(false)
      expect(adapter.matches_condition?(article1, :priority.eq_any, [1, 2])).to be(true)
      expect(adapter.matches_condition?(article1, :priority.eq_any, [2, 3])).to be(false)
      expect(adapter.matches_condition?(article1, :priority.eq_all, [1, 1])).to be(true)
      expect(adapter.matches_condition?(article1, :priority.eq_all, [1, 2])).to be(false)
      expect(adapter.matches_condition?(article1, :priority.ne, 2)).to be(true)
      expect(adapter.matches_condition?(article1, :priority.ne, 1)).to be(false)
      expect(adapter.matches_condition?(article1, :priority.in, [1, 2])).to be(true)
      expect(adapter.matches_condition?(article1, :priority.in, [2, 3])).to be(false)
      expect(adapter.matches_condition?(article1, :priority.nin, [2, 3])).to be(true)
      expect(adapter.matches_condition?(article1, :priority.nin, [1, 2])).to be(false)
      expect(adapter.matches_condition?(article1, :priority.lt, 2)).to be(true)
      expect(adapter.matches_condition?(article1, :priority.lt, 1)).to be(false)
      expect(adapter.matches_condition?(article1, :priority.lteq, 1)).to be(true)
      expect(adapter.matches_condition?(article1, :priority.lteq, 0)).to be(false)
      expect(adapter.matches_condition?(article1, :priority.gt, 0)).to be(true)
      expect(adapter.matches_condition?(article1, :priority.gt, 1)).to be(false)
      expect(adapter.matches_condition?(article1, :priority.gteq, 1)).to be(true)
      expect(adapter.matches_condition?(article1, :priority.gteq, 2)).to be(false)
      expect(adapter.matches_condition?(article1, :name.like, "%ello worl%")).to be_truthy
      expect(adapter.matches_condition?(article1, :name.like, "hello world")).to be_truthy
      expect(adapter.matches_condition?(article1, :name.like, "hello%")).to be_truthy
      expect(adapter.matches_condition?(article1, :name.like, "h%d")).to be_truthy
      expect(adapter.matches_condition?(article1, :name.like, "%helo%")).to be_falsy
      expect(adapter.matches_condition?(article1, :name.like, "hello")).to be_falsy
      expect(adapter.matches_condition?(article1, :name.like, "hello.world")).to be_falsy
      # For some reason this is reporting "The not_matches MetaWhere condition is not supported."
      # expect(adapter.matches_condition?(article1, :name.nlike, "%helo%")).to be(true)
      # expect(adapter.matches_condition?(article1, :name.nlike, "%ello worl%")).to be(false)
    end

=======
>>>>>>> 968be2ce
    it 'should not execute a scope when checking ability on the class' do
      relation = Article.where(:secret => true)
      @ability.can :read, Article, relation do |article|
        article.secret == true
      end

      allow(relation).to receive(:count).and_raise('Unexpected scope execution.')

      expect { @ability.can? :read, Article }.not_to raise_error
    end

    context "when MetaWhere is defined" do

      before :each do
        pending "[Deprecated] MetaWhere support is being removed" unless defined? MetaWhere
      end

      it "restricts articles given a MetaWhere condition" do
        # pending "[Deprecated] MetaWhere support is being removed" unless defined? MetaWhere
        @ability.can :read, Article, :priority.lt => 2
        article1 = Article.create!(:priority => 1)
        article2 = Article.create!(:priority => 3)
        expect(Article.accessible_by(@ability)).to eq([article1])
        expect(@ability).to be_able_to(:read, article1)
        expect(@ability).to_not be_able_to(:read, article2)
      end

      it "merges MetaWhere and non-MetaWhere conditions" do
        # pending "[Deprecated] MetaWhere support is being removed" unless defined? MetaWhere
        @ability.can :read, Article, :priority.lt => 2
        @ability.can :read, Article, :priority => 1
        article1 = Article.create!(:priority => 1)
        article2 = Article.create!(:priority => 3)
        expect(Article.accessible_by(@ability)).to eq([article1])
        expect(@ability).to be_able_to(:read, article1)
        expect(@ability).to_not be_able_to(:read, article2)
      end

      it "matches any MetaWhere condition" do

        adapter = CanCan::ModelAdapters::ActiveRecordAdapter
        article1 = Article.new(:priority => 1, :name => "Hello World")
        expect(adapter.matches_condition?(article1, :priority.eq, 1)).to be_true
        expect(adapter.matches_condition?(article1, :priority.eq, 2)).to be_false
        expect(adapter.matches_condition?(article1, :priority.eq_any, [1, 2])).to be_true
        expect(adapter.matches_condition?(article1, :priority.eq_any, [2, 3])).to be_false
        expect(adapter.matches_condition?(article1, :priority.eq_all, [1, 1])).to be_true
        expect(adapter.matches_condition?(article1, :priority.eq_all, [1, 2])).to be_false
        expect(adapter.matches_condition?(article1, :priority.ne, 2)).to be_true
        expect(adapter.matches_condition?(article1, :priority.ne, 1)).to be_false
        expect(adapter.matches_condition?(article1, :priority.in, [1, 2])).to be_true
        expect(adapter.matches_condition?(article1, :priority.in, [2, 3])).to be_false
        expect(adapter.matches_condition?(article1, :priority.nin, [2, 3])).to be_true
        expect(adapter.matches_condition?(article1, :priority.nin, [1, 2])).to be_false
        expect(adapter.matches_condition?(article1, :priority.lt, 2)).to be_true
        expect(adapter.matches_condition?(article1, :priority.lt, 1)).to be_false
        expect(adapter.matches_condition?(article1, :priority.lteq, 1)).to be_true
        expect(adapter.matches_condition?(article1, :priority.lteq, 0)).to be_false
        expect(adapter.matches_condition?(article1, :priority.gt, 0)).to be_true
        expect(adapter.matches_condition?(article1, :priority.gt, 1)).to be_false
        expect(adapter.matches_condition?(article1, :priority.gteq, 1)).to be_true
        expect(adapter.matches_condition?(article1, :priority.gteq, 2)).to be_false
        expect(adapter.matches_condition?(article1, :name.like, "%ello worl%")).to be_true
        expect(adapter.matches_condition?(article1, :name.like, "hello world")).to be_true
        expect(adapter.matches_condition?(article1, :name.like, "hello%")).to be_true
        expect(adapter.matches_condition?(article1, :name.like, "h%d")).to be_true
        expect(adapter.matches_condition?(article1, :name.like, "%helo%")).to be_false
        expect(adapter.matches_condition?(article1, :name.like, "hello")).to be_false
        expect(adapter.matches_condition?(article1, :name.like, "hello.world")).to be_false
        # For some reason this is reporting "The not_matches MetaWhere condition is not supported."
        # expect(adapter.matches_condition?(article1, :name.nlike, "%helo%")).to be_true
        # expect(adapter.matches_condition?(article1, :name.nlike, "%ello worl%")).to be_false
      end
    end
  end
end<|MERGE_RESOLUTION|>--- conflicted
+++ resolved
@@ -299,63 +299,6 @@
       expect(Article.accessible_by(ability)).to eq([article])
     end
 
-<<<<<<< HEAD
-    it "restricts articles given a MetaWhere condition" do
-      @ability.can :read, Article, :priority.lt => 2
-      article1 = Article.create!(:priority => 1)
-      article2 = Article.create!(:priority => 3)
-      expect(Article.accessible_by(@ability)).to eq([article1])
-      expect(@ability).to be_able_to(:read, article1)
-      expect(@ability).to_not be_able_to(:read, article2)
-    end
-
-    it "merges MetaWhere and non-MetaWhere conditions" do
-      @ability.can :read, Article, :priority.lt => 2
-      @ability.can :read, Article, :priority => 1
-      article1 = Article.create!(:priority => 1)
-      article2 = Article.create!(:priority => 3)
-      expect(Article.accessible_by(@ability)).to eq([article1])
-      expect(@ability).to be_able_to(:read, article1)
-      expect(@ability).to_not be_able_to(:read, article2)
-    end
-
-    it "matches any MetaWhere condition" do
-      adapter = CanCan::ModelAdapters::ActiveRecordAdapter
-      article1 = Article.new(:priority => 1, :name => "Hello World")
-      expect(adapter.matches_condition?(article1, :priority.eq, 1)).to be(true)
-      expect(adapter.matches_condition?(article1, :priority.eq, 2)).to be(false)
-      expect(adapter.matches_condition?(article1, :priority.eq_any, [1, 2])).to be(true)
-      expect(adapter.matches_condition?(article1, :priority.eq_any, [2, 3])).to be(false)
-      expect(adapter.matches_condition?(article1, :priority.eq_all, [1, 1])).to be(true)
-      expect(adapter.matches_condition?(article1, :priority.eq_all, [1, 2])).to be(false)
-      expect(adapter.matches_condition?(article1, :priority.ne, 2)).to be(true)
-      expect(adapter.matches_condition?(article1, :priority.ne, 1)).to be(false)
-      expect(adapter.matches_condition?(article1, :priority.in, [1, 2])).to be(true)
-      expect(adapter.matches_condition?(article1, :priority.in, [2, 3])).to be(false)
-      expect(adapter.matches_condition?(article1, :priority.nin, [2, 3])).to be(true)
-      expect(adapter.matches_condition?(article1, :priority.nin, [1, 2])).to be(false)
-      expect(adapter.matches_condition?(article1, :priority.lt, 2)).to be(true)
-      expect(adapter.matches_condition?(article1, :priority.lt, 1)).to be(false)
-      expect(adapter.matches_condition?(article1, :priority.lteq, 1)).to be(true)
-      expect(adapter.matches_condition?(article1, :priority.lteq, 0)).to be(false)
-      expect(adapter.matches_condition?(article1, :priority.gt, 0)).to be(true)
-      expect(adapter.matches_condition?(article1, :priority.gt, 1)).to be(false)
-      expect(adapter.matches_condition?(article1, :priority.gteq, 1)).to be(true)
-      expect(adapter.matches_condition?(article1, :priority.gteq, 2)).to be(false)
-      expect(adapter.matches_condition?(article1, :name.like, "%ello worl%")).to be_truthy
-      expect(adapter.matches_condition?(article1, :name.like, "hello world")).to be_truthy
-      expect(adapter.matches_condition?(article1, :name.like, "hello%")).to be_truthy
-      expect(adapter.matches_condition?(article1, :name.like, "h%d")).to be_truthy
-      expect(adapter.matches_condition?(article1, :name.like, "%helo%")).to be_falsy
-      expect(adapter.matches_condition?(article1, :name.like, "hello")).to be_falsy
-      expect(adapter.matches_condition?(article1, :name.like, "hello.world")).to be_falsy
-      # For some reason this is reporting "The not_matches MetaWhere condition is not supported."
-      # expect(adapter.matches_condition?(article1, :name.nlike, "%helo%")).to be(true)
-      # expect(adapter.matches_condition?(article1, :name.nlike, "%ello worl%")).to be(false)
-    end
-
-=======
->>>>>>> 968be2ce
     it 'should not execute a scope when checking ability on the class' do
       relation = Article.where(:secret => true)
       @ability.can :read, Article, relation do |article|
@@ -368,7 +311,6 @@
     end
 
     context "when MetaWhere is defined" do
-
       before :each do
         pending "[Deprecated] MetaWhere support is being removed" unless defined? MetaWhere
       end
@@ -395,39 +337,38 @@
       end
 
       it "matches any MetaWhere condition" do
-
         adapter = CanCan::ModelAdapters::ActiveRecordAdapter
         article1 = Article.new(:priority => 1, :name => "Hello World")
-        expect(adapter.matches_condition?(article1, :priority.eq, 1)).to be_true
-        expect(adapter.matches_condition?(article1, :priority.eq, 2)).to be_false
-        expect(adapter.matches_condition?(article1, :priority.eq_any, [1, 2])).to be_true
-        expect(adapter.matches_condition?(article1, :priority.eq_any, [2, 3])).to be_false
-        expect(adapter.matches_condition?(article1, :priority.eq_all, [1, 1])).to be_true
-        expect(adapter.matches_condition?(article1, :priority.eq_all, [1, 2])).to be_false
-        expect(adapter.matches_condition?(article1, :priority.ne, 2)).to be_true
-        expect(adapter.matches_condition?(article1, :priority.ne, 1)).to be_false
-        expect(adapter.matches_condition?(article1, :priority.in, [1, 2])).to be_true
-        expect(adapter.matches_condition?(article1, :priority.in, [2, 3])).to be_false
-        expect(adapter.matches_condition?(article1, :priority.nin, [2, 3])).to be_true
-        expect(adapter.matches_condition?(article1, :priority.nin, [1, 2])).to be_false
-        expect(adapter.matches_condition?(article1, :priority.lt, 2)).to be_true
-        expect(adapter.matches_condition?(article1, :priority.lt, 1)).to be_false
-        expect(adapter.matches_condition?(article1, :priority.lteq, 1)).to be_true
-        expect(adapter.matches_condition?(article1, :priority.lteq, 0)).to be_false
-        expect(adapter.matches_condition?(article1, :priority.gt, 0)).to be_true
-        expect(adapter.matches_condition?(article1, :priority.gt, 1)).to be_false
-        expect(adapter.matches_condition?(article1, :priority.gteq, 1)).to be_true
-        expect(adapter.matches_condition?(article1, :priority.gteq, 2)).to be_false
-        expect(adapter.matches_condition?(article1, :name.like, "%ello worl%")).to be_true
-        expect(adapter.matches_condition?(article1, :name.like, "hello world")).to be_true
-        expect(adapter.matches_condition?(article1, :name.like, "hello%")).to be_true
-        expect(adapter.matches_condition?(article1, :name.like, "h%d")).to be_true
-        expect(adapter.matches_condition?(article1, :name.like, "%helo%")).to be_false
-        expect(adapter.matches_condition?(article1, :name.like, "hello")).to be_false
-        expect(adapter.matches_condition?(article1, :name.like, "hello.world")).to be_false
+        expect(adapter.matches_condition?(article1, :priority.eq, 1)).to be(true)
+        expect(adapter.matches_condition?(article1, :priority.eq, 2)).to be(false)
+        expect(adapter.matches_condition?(article1, :priority.eq_any, [1, 2])).to be(true)
+        expect(adapter.matches_condition?(article1, :priority.eq_any, [2, 3])).to be(false)
+        expect(adapter.matches_condition?(article1, :priority.eq_all, [1, 1])).to be(true)
+        expect(adapter.matches_condition?(article1, :priority.eq_all, [1, 2])).to be(false)
+        expect(adapter.matches_condition?(article1, :priority.ne, 2)).to be(true)
+        expect(adapter.matches_condition?(article1, :priority.ne, 1)).to be(false)
+        expect(adapter.matches_condition?(article1, :priority.in, [1, 2])).to be(true)
+        expect(adapter.matches_condition?(article1, :priority.in, [2, 3])).to be(false)
+        expect(adapter.matches_condition?(article1, :priority.nin, [2, 3])).to be(true)
+        expect(adapter.matches_condition?(article1, :priority.nin, [1, 2])).to be(false)
+        expect(adapter.matches_condition?(article1, :priority.lt, 2)).to be(true)
+        expect(adapter.matches_condition?(article1, :priority.lt, 1)).to be(false)
+        expect(adapter.matches_condition?(article1, :priority.lteq, 1)).to be(true)
+        expect(adapter.matches_condition?(article1, :priority.lteq, 0)).to be(false)
+        expect(adapter.matches_condition?(article1, :priority.gt, 0)).to be(true)
+        expect(adapter.matches_condition?(article1, :priority.gt, 1)).to be(false)
+        expect(adapter.matches_condition?(article1, :priority.gteq, 1)).to be(true)
+        expect(adapter.matches_condition?(article1, :priority.gteq, 2)).to be(false)
+        expect(adapter.matches_condition?(article1, :name.like, "%ello worl%")).to be_truthy
+        expect(adapter.matches_condition?(article1, :name.like, "hello world")).to be_truthy
+        expect(adapter.matches_condition?(article1, :name.like, "hello%")).to be_truthy
+        expect(adapter.matches_condition?(article1, :name.like, "h%d")).to be_truthy
+        expect(adapter.matches_condition?(article1, :name.like, "%helo%")).to be_falsey
+        expect(adapter.matches_condition?(article1, :name.like, "hello")).to be_falsey
+        expect(adapter.matches_condition?(article1, :name.like, "hello.world")).to be_falsey
         # For some reason this is reporting "The not_matches MetaWhere condition is not supported."
-        # expect(adapter.matches_condition?(article1, :name.nlike, "%helo%")).to be_true
-        # expect(adapter.matches_condition?(article1, :name.nlike, "%ello worl%")).to be_false
+        # expect(adapter.matches_condition?(article1, :name.nlike, "%helo%")).to be(true)
+        # expect(adapter.matches_condition?(article1, :name.nlike, "%ello worl%")).to be(false)
       end
     end
   end

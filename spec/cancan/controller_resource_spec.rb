--- conflicted
+++ resolved
@@ -237,14 +237,10 @@
     resource = CanCan::ControllerResource.new(@controller, :through => :category)
     lambda {
       resource.load_resource
-<<<<<<< HEAD
-    }.should raise_error(CanCan::Unauthorized)
-=======
-    }.should raise_error(CanCan::AccessDenied) { |exception|
+    }.should raise_error(CanCan::Unauthorized) { |exception|
       exception.action.should == :show
-      exception.subject.should == Project
+      exception.subject.should == :projects
     }
->>>>>>> 6a014273
     @controller.instance_variable_get(:@project).should be_nil
   end
 

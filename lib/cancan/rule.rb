--- conflicted
+++ resolved
@@ -172,11 +172,7 @@
     end
 
     def model_adapter(subject)
-<<<<<<< HEAD
-      ModelAdapters::AbstractAdapter.adapter_class(subject_object?(subject) ? subject.class : subject)
-=======
-      CanCan::ModelAdapters::AbstractAdapter.adapter_class(subject_class?(subject) ? subject : subject.class)
->>>>>>> 1e89b31b
+      CanCan::ModelAdapters::AbstractAdapter.adapter_class(subject_object?(subject) ? subject.class : subject)
     end
   end
 end
--- conflicted
+++ resolved
@@ -165,11 +165,7 @@
         elsif @options[:shallow]
           resource_class
         else
-<<<<<<< HEAD
-          raise Unauthorized # maybe this should be a record not found error instead?
-=======
-          raise AccessDenied.new(nil, authorization_action, resource_class) # maybe this should be a record not found error instead?
->>>>>>> 6a014273
+          raise Unauthorized.new(nil, authorization_action, @params[:controller].to_sym) # maybe this should be a record not found error instead?
         end
       else
         resource_class

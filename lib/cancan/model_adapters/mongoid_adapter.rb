--- conflicted
+++ resolved
@@ -28,13 +28,6 @@
         elsif @rules.size == 1 && @rules[0].conditions.is_a?(Mongoid::Criteria)
           @rules[0].conditions
         else
-<<<<<<< HEAD
-          @rules.inject(@model_class.all) do |records, rule|
-            if rule.conditions.empty?
-              records
-            elsif rule.base_behavior
-              records.or(rule.conditions)
-=======
           # we only need to process can rules if
           # there are no rules with empty conditions
           rules = @rules.reject { |rule| rule.conditions.empty? }
@@ -44,7 +37,6 @@
               records.or rule.conditions
             elsif !rule.base_behavior
               records.excludes rule.conditions
->>>>>>> 6a014273
             else
               records
             end

module CanCan
  # This class is used internally and should only be called through Ability.
  # it holds the information about a "can" call made on Ability and provides
  # helpful methods to determine permission checking and conditions hash generation.
  class CanDefinition # :nodoc:
    attr_reader :conditions, :block, :base_behavior, :definitive
    include ActiveSupport::Inflector
<<<<<<< HEAD
=======
    attr_reader :block
    attr_reader :actions
    attr_writer :expanded_actions
>>>>>>> cad42598
    
    # The first argument when initializing is the base_behavior which is a true/false
    # value. True for "can" and false for "cannot". The next two arguments are the action
    # and subject respectively (such as :read, @project). The third argument is a hash
    # of conditions and the last one is the block passed to the "can" call.
    def initialize(base_behavior, action, subject, conditions, block)
      @base_behavior = base_behavior
      @actions = [action].flatten
      @subjects = [subject].flatten
      @conditions = conditions || {}
      @block = block
    end

    def matches?(action, subject)
      matches_action?(action) && matches_subject?(subject)
    end

    def can?(action, subject, extra_args)
      result = can_without_base_behavior?(action, subject, extra_args)
      return :_NOT_MATCHED if result == :_NOT_MATCHED || !result
      @base_behavior ? result : !result
    end

    # Returns a hash of conditions. If the ":tableize => true" option is passed
    # it will pluralize the association conditions to match the table name.
    def conditions(options = {})
      if options[:tableize] && @conditions.kind_of?(Hash)
        @conditions.inject({}) do |tableized_conditions, (name, value)|
          name = tableize(name).to_sym if value.kind_of? Hash
          tableized_conditions[name] = value
          tableized_conditions
        end
      else
        @conditions
      end
    end

    def definitive?
      conditions_empty? && @block.nil?
    end
    
    def only_block?
      conditions_empty? && !@block.nil?
    end

    def conditions_empty?
      @conditions == {} || @conditions.nil?
    end

    def association_joins(conditions = @conditions)
      return nil unless conditions.kind_of?(Hash)
      joins = []
      conditions.each do |name, value|
        if value.kind_of? Hash
          nested = association_joins(value)
          if nested
            joins << {name => nested}
          else
            joins << {name => []}
          end
        end
      end
      joins unless joins.empty?
    end

    private

    def matches_action?(action)
      @expanded_actions.include?(:manage) || @expanded_actions.include?(action)
    end

    def matches_subject?(subject)
      @subjects.include?(:all) || @subjects.include?(subject) || @subjects.any? { |sub| sub.kind_of?(Class) && subject.kind_of?(sub) }
    end

    def can_without_base_behavior?(action, subject, extra_args)
      if @block
        call_block(action, subject, extra_args)
      elsif @conditions.kind_of?(Hash) && subject.class != Class
        matches_conditions?(subject)
      else
        true
      end
    end

    def matches_conditions?(subject, conditions = @conditions)
      conditions.all? do |name, value|
        attribute = subject.send(name)
        if value.kind_of?(Hash)
          if attribute.kind_of? Array
            attribute.any? { |element| matches_conditions? element, value }
          else
            matches_conditions? attribute, value
          end
        elsif value.kind_of?(Array) || value.kind_of?(Range)
          value.include? attribute
        else
          attribute == value
        end
      end
    end

    def call_block(action, subject, extra_args)
      block_args = []
      block_args << action if @expanded_actions.include?(:manage)
      block_args << (subject.class == Class ? subject : subject.class) if @subjects.include?(:all)
      block_args << (subject.class == Class ? nil : subject)
      block_args += extra_args
      @block.call(*block_args)
    end
  end
end<|MERGE_RESOLUTION|>--- conflicted
+++ resolved
@@ -5,13 +5,10 @@
   class CanDefinition # :nodoc:
     attr_reader :conditions, :block, :base_behavior, :definitive
     include ActiveSupport::Inflector
-<<<<<<< HEAD
-=======
     attr_reader :block
     attr_reader :actions
     attr_writer :expanded_actions
->>>>>>> cad42598
-    
+
     # The first argument when initializing is the base_behavior which is a true/false
     # value. True for "can" and false for "cannot". The next two arguments are the action
     # and subject respectively (such as :read, @project). The third argument is a hash
@@ -51,7 +48,7 @@
     def definitive?
       conditions_empty? && @block.nil?
     end
-    
+
     def only_block?
       conditions_empty? && !@block.nil?
     end
